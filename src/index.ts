export interface DebounceOptions {
  /**
  Call the `fn` on the [leading edge of the timeout](https://css-tricks.com/debouncing-throttling-explained-examples/#article-header-id-1).
  Meaning immediately, instead of waiting for `wait` milliseconds.
  @default false
  */
  readonly leading?: boolean;

  /**
  Call the `fn` on trailing edge with last used arguments. Result of call is from previous call.
  @default true
  */
  readonly trailing?: boolean;
}

type DebouncedReturn<ArgumentsT extends unknown[], ReturnT> = ((
  ...args: ArgumentsT
) => Promise<ReturnT>) & {
  /**
   * Cancel pending function call
   */
  cancel: () => void;
  /**
   * Immediately invoke pending function call
   */
  flush: () => Promise<ReturnT> | undefined;
  /**
   * Get pending function call
   */
  isPending: () => boolean;
};

const DEBOUNCE_DEFAULTS: DebounceOptions = {
  trailing: true,
};

/**
Debounce functions
@param fn - Promise-returning/async function to debounce.
@param wait - Milliseconds to wait before calling `fn`. Default value is 25ms
@returns A function that delays calling `fn` until after `wait` milliseconds have elapsed since the last time it was called.
@example
```
import { debounce } from 'perfect-debounce';
const expensiveCall = async input => input;
const debouncedFn = debounce(expensiveCall, 200);
for (const number of [1, 2, 3]) {
  console.log(await debouncedFn(number));
}
//=> 1
//=> 2
//=> 3
```
*/
export function debounce<ArgumentsT extends unknown[], ReturnT>(
  fn: (...args: ArgumentsT) => PromiseLike<ReturnT> | ReturnT,
  wait = 25,
<<<<<<< HEAD
  options: DebounceOptions = {}
): DebouncedReturn<ArgumentsT, ReturnT> {
=======
  options: DebounceOptions = {},
) {
>>>>>>> 94d3d630
  // Validate options
  options = { ...DEBOUNCE_DEFAULTS, ...options };
  if (!Number.isFinite(wait)) {
    throw new TypeError("Expected `wait` to be a finite number");
  }

  // Last result for leading value
  let leadingValue: PromiseLike<ReturnT> | ReturnT;

  // Debounce timeout handle
  let timeout: NodeJS.Timeout;

  // Promises to be resolved when debounce if finished
  let resolveList: Array<(val: unknown) => void> = [];

  // Keep state of currently resolving promise
  let currentPromise: Promise<ReturnT>;

  // Trailing call info
  let trailingArgs: any[];

  const applyFn = (_this, args) => {
    currentPromise = _applyPromised(fn, _this, args);
    currentPromise.finally(() => {
      currentPromise = null;
      if (options.trailing && trailingArgs && !timeout) {
        const promise = applyFn(_this, trailingArgs);
        trailingArgs = null;
        return promise;
      }
    });
    return currentPromise;
  };

  const debounced = function (...args: ArgumentsT) {
    if (options.trailing) {
      trailingArgs = args;
    }
    if (currentPromise) {
      return currentPromise;
    }
    return new Promise<ReturnT>((resolve) => {
      const shouldCallNow = !timeout && options.leading;

      clearTimeout(timeout);
      timeout = setTimeout(() => {
        timeout = null;
        const promise = options.leading ? leadingValue : applyFn(this, args);
        trailingArgs = null;
        for (const _resolve of resolveList) {
          _resolve(promise);
        }
        resolveList = [];
      }, wait);

      if (shouldCallNow) {
        leadingValue = applyFn(this, args);
        resolve(leadingValue);
      } else {
        resolveList.push(resolve);
      }
    });
  };

  const _clearTimeout = (timer: NodeJS.Timeout) => {
    if (timer) {
      clearTimeout(timer);
      timeout = null;
    }
  };

  debounced.isPending = () => !!timeout;

  debounced.cancel = () => {
    _clearTimeout(timeout);
    resolveList = [];
    trailingArgs = null;
  };
  debounced.flush = () => {
    _clearTimeout(timeout);
    if (!trailingArgs || currentPromise) {
      return;
    }
    const args = trailingArgs;
    trailingArgs = null;
    return applyFn(this, args);
  };

  return debounced;
}

async function _applyPromised(fn: () => any, _this: unknown, args: any[]) {
  return await fn.apply(_this, args);
}<|MERGE_RESOLUTION|>--- conflicted
+++ resolved
@@ -55,13 +55,8 @@
 export function debounce<ArgumentsT extends unknown[], ReturnT>(
   fn: (...args: ArgumentsT) => PromiseLike<ReturnT> | ReturnT,
   wait = 25,
-<<<<<<< HEAD
-  options: DebounceOptions = {}
+  options: DebounceOptions = {},
 ): DebouncedReturn<ArgumentsT, ReturnT> {
-=======
-  options: DebounceOptions = {},
-) {
->>>>>>> 94d3d630
   // Validate options
   options = { ...DEBOUNCE_DEFAULTS, ...options };
   if (!Number.isFinite(wait)) {
